--- conflicted
+++ resolved
@@ -288,9 +288,7 @@
 }
 
 fn read_password_from_tty() -> String {
-<<<<<<< HEAD
-    let password = rpassword::read_password_from_tty(Some("PFX file password: ")).unwrap();
-    return password;
+    rpassword::read_password_from_tty(Some("PFX file password: ")).unwrap()
 }
 
 fn split_one_label(in_string: &str) -> Result<(String, String), String> {
@@ -304,7 +302,4 @@
             None => Ok((key.to_string(), "".to_string())),
         }
     }
-=======
-    rpassword::read_password_from_tty(Some("PFX file password: ")).unwrap()
->>>>>>> d3a0b540
 }