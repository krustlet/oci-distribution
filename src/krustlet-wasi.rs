use kubelet::config::Config;
use kubelet::device_plugin_manager::DeviceManager;
use kubelet::plugin_watcher::PluginRegistry;
use kubelet::store::composite::ComposableStore;
use kubelet::store::oci::FileStore;
use kubelet::Kubelet;
use std::convert::TryFrom;
use std::sync::Arc;
use wasi_provider::WasiProvider;

#[tokio::main(flavor = "multi_thread")]
async fn main() -> anyhow::Result<()> {
    // The provider is responsible for all the "back end" logic. If you are creating
    // a new Kubelet, all you need to implement is a provider.
    let config = Config::new_from_file_and_flags(env!("CARGO_PKG_VERSION"), None);

    // Initialize the logger
    tracing_subscriber::fmt()
        .with_writer(std::io::stderr)
        .with_env_filter(tracing_subscriber::EnvFilter::from_default_env())
        .init();

    let kubeconfig = kubelet::bootstrap(&config, &config.bootstrap_file, notify_bootstrap).await?;

    let store = make_store(&config);
    let plugin_registry = Arc::new(PluginRegistry::new(&config.plugins_dir));
    let device_plugin_manager = Arc::new(DeviceManager::new(
<<<<<<< HEAD
        &config.plugins_dir,
=======
        &config.device_plugins_dir,
>>>>>>> 88ef68a8
        kube::Client::try_from(kubeconfig.clone())?,
        &config.node_name,
    ));

    let provider = WasiProvider::new(
        store,
        &config,
        kubeconfig.clone(),
        plugin_registry,
        device_plugin_manager,
    )
    .await?;
    let kubelet = Kubelet::new(provider, kubeconfig, config).await?;
    kubelet.start().await
}

fn make_store(config: &Config) -> Arc<dyn kubelet::store::Store + Send + Sync> {
    let client = oci_distribution::Client::from_source(config);
    let mut store_path = config.data_dir.join(".oci");
    store_path.push("modules");
    let file_store = Arc::new(FileStore::new(client, &store_path));

    if config.allow_local_modules {
        file_store.with_override(Arc::new(kubelet::store::fs::FileSystemStore {}))
    } else {
        file_store
    }
}

fn notify_bootstrap(message: String) {
    println!("BOOTSTRAP: {}", message);
}<|MERGE_RESOLUTION|>--- conflicted
+++ resolved
@@ -25,11 +25,7 @@
     let store = make_store(&config);
     let plugin_registry = Arc::new(PluginRegistry::new(&config.plugins_dir));
     let device_plugin_manager = Arc::new(DeviceManager::new(
-<<<<<<< HEAD
-        &config.plugins_dir,
-=======
         &config.device_plugins_dir,
->>>>>>> 88ef68a8
         kube::Client::try_from(kubeconfig.clone())?,
         &config.node_name,
     ));
